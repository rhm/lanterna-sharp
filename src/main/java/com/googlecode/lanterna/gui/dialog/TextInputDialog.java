/*
 * This file is part of lanterna (http://code.google.com/p/lanterna/).
 * 
 * lanterna is free software: you can redistribute it and/or modify
 * it under the terms of the GNU Lesser General Public License as published by
 * the Free Software Foundation, either version 3 of the License, or
 * (at your option) any later version.
 *
 * This program is distributed in the hope that it will be useful,
 * but WITHOUT ANY WARRANTY; without even the implied warranty of
 * MERCHANTABILITY or FITNESS FOR A PARTICULAR PURPOSE.  See the
 * GNU Lesser General Public License for more details.
 *
 * You should have received a copy of the GNU Lesser General Public License
 * along with this program.  If not, see <http://www.gnu.org/licenses/>.
 * 
 * Copyright (C) 2010-2012 Martin
 */

package com.googlecode.lanterna.gui.dialog;

import com.googlecode.lanterna.gui.component.EmptySpace;
import com.googlecode.lanterna.gui.component.Label;
import com.googlecode.lanterna.gui.component.Panel;
import com.googlecode.lanterna.gui.component.Button;
import com.googlecode.lanterna.gui.component.PasswordBox;
import com.googlecode.lanterna.gui.component.TextBox;
import com.googlecode.lanterna.gui.*;
import com.googlecode.lanterna.gui.layout.LinearLayout;

/**
 *
 * @author Martin
 */
public class TextInputDialog extends Window
{
    private final TextBox textBox;
    private String result;

    private TextInputDialog(final TextBoxFactory textBoxFactory, final String title, 
            final String description, final String initialText) 
    {
        this(textBoxFactory, title, description, initialText, 0);
    }

    private TextInputDialog(final TextBoxFactory textBoxFactory, final String title,
            final String description, final String initialText, int textBoxWidth) {
        super(title);
        Label descriptionLabel = new Label(description);
        if(textBoxWidth == 0) {
            textBoxWidth = Math.max(descriptionLabel.getPreferredSize().getColumns(), title.length());
        }

        textBox = textBoxFactory.createTextBox(initialText, textBoxWidth);
        addComponent(descriptionLabel);
        addComponent(new EmptySpace(1, 1));
        addComponent(textBox);

        addComponent(new EmptySpace(1, 1));
<<<<<<< HEAD
        Panel okCancelPanel = new Panel(new Border.Invisible(), Panel.Orientation.HORIZONTAL);
        okCancelPanel.addComponent(new EmptySpace(space, 1));
        okCancelPanel.addComponent(new Button("OK", new Action() {
            public void doAction()
            {
=======
        Panel okCancelPanel = new Panel(new Border.Invisible(), Panel.Orientation.HORISONTAL);
        Button okButton = new Button("OK", new Action() {
            @Override
            public void doAction() {
>>>>>>> 31029095
                result = textBox.getText();
                close();
            }
        });
        okButton.setAlignment(Component.Alignment.RIGHT_CENTER);
        okCancelPanel.addComponent(okButton, LinearLayout.GROWS_HORIZONTALLY);
        Button cancelButton = new Button("Cancel", new Action() {
            @Override
            public void doAction() {
                close();
            }
        });
        okCancelPanel.addComponent(cancelButton);
        addComponent(okCancelPanel, LinearLayout.GROWS_HORIZONTALLY);
    }

    public static String showTextInputBox(final GUIScreen owner, final String title,
            final String description, final String initialText)
    {
        return showTextInputBox(owner, title, description, initialText, 0);
    }

    public static String showTextInputBox(final GUIScreen owner, final String title,
            final String description, final String initialText, final int textBoxWidth)
    {
        final TextInputDialog textInputBox =
                new TextInputDialog(new NormalTextBoxFactory(), title, description, initialText, textBoxWidth);
        owner.showWindow(textInputBox, GUIScreen.Position.CENTER);
        return textInputBox.result;
    }

    public static String showPasswordInputBox(final GUIScreen owner, final String title,
            final String description, final String initialText)
    {
        return showPasswordInputBox(owner, title, description, initialText, 0);
    }

    public static String showPasswordInputBox(final GUIScreen owner, final String title,
            final String description, final String initialText, final int textBoxWidth)
    {
        TextInputDialog textInputBox = new TextInputDialog(new PasswordTextBoxFactory(), title, description, initialText, textBoxWidth);
        owner.showWindow(textInputBox, GUIScreen.Position.CENTER);
        return textInputBox.result;
    }

    private static interface TextBoxFactory
    {
        public TextBox createTextBox(String initialContent, int width);
    }

    private static class NormalTextBoxFactory implements TextBoxFactory {
        @Override
        public TextBox createTextBox(String initialContent, int width)
        {
            return new TextBox(initialContent, width);
        }
    }

    private static class PasswordTextBoxFactory implements TextBoxFactory {
        @Override
        public TextBox createTextBox(String initialContent, int width)
        {
            return new PasswordBox(initialContent, width);
        }
    }
}<|MERGE_RESOLUTION|>--- conflicted
+++ resolved
@@ -57,18 +57,10 @@
         addComponent(textBox);
 
         addComponent(new EmptySpace(1, 1));
-<<<<<<< HEAD
         Panel okCancelPanel = new Panel(new Border.Invisible(), Panel.Orientation.HORIZONTAL);
-        okCancelPanel.addComponent(new EmptySpace(space, 1));
-        okCancelPanel.addComponent(new Button("OK", new Action() {
-            public void doAction()
-            {
-=======
-        Panel okCancelPanel = new Panel(new Border.Invisible(), Panel.Orientation.HORISONTAL);
         Button okButton = new Button("OK", new Action() {
             @Override
             public void doAction() {
->>>>>>> 31029095
                 result = textBox.getText();
                 close();
             }
